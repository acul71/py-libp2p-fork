--- conflicted
+++ resolved
@@ -1,9 +1,6 @@
 #!/usr/bin/env python
-<<<<<<< HEAD
 import os
 
-=======
->>>>>>> ae5b634d
 from setuptools import (
     find_packages,
     setup,
@@ -12,11 +9,7 @@
 extras_require = {
     "dev": [
         "build>=0.9.0",
-<<<<<<< HEAD
-        "bump-my-version>=0.5.3",
-=======
         "bump_my_version>=0.19.0",
->>>>>>> ae5b634d
         "ipython",
         "mypy==1.10.0",
         "pre-commit>=3.4.0",
@@ -26,7 +19,6 @@
     ],
     "docs": [
         "sphinx>=6.0.0",
-        "sphinx-autobuild>=2021.3.14",
         "sphinx_rtd_theme>=1.0.0",
         "towncrier>=24,<25",
     ],
@@ -86,17 +78,10 @@
 
 
 setup(
-<<<<<<< HEAD
     name="libp2p",
-    # *IMPORTANT*: Don't manually change the version here. Use `make bump`, as described in readme
+    # *IMPORTANT*: Don't manually change the version here. See Contributing docs for the release process.
     version="0.2.1",
     description="""libp2p: The Python implementation of the libp2p networking stack""",
-=======
-    name="<PYPI_NAME>",
-    # *IMPORTANT*: Don't manually change the version here. See Contributing docs for the release process.
-    version="0.1.0-alpha.0",
-    description="""<PYPI_NAME>: <SHORT_DESCRIPTION>""",
->>>>>>> ae5b634d
     long_description=long_description,
     long_description_content_type="text/markdown",
     author="The Ethereum Foundation",
@@ -109,15 +94,9 @@
     py_modules=["libp2p"],
     license="MIT/APACHE2.0",
     zip_safe=False,
-<<<<<<< HEAD
     keywords="libp2p p2p",
     packages=find_packages(exclude=["scripts", "scripts.*", "tests", "tests.*"]),
     package_data={"libp2p": ["py.typed"]},
-=======
-    keywords="ethereum",
-    packages=find_packages(exclude=["scripts", "scripts.*", "tests", "tests.*"]),
-    package_data={"<MODULE_NAME>": ["py.typed"]},
->>>>>>> ae5b634d
     classifiers=[
         "Development Status :: 4 - Beta",
         "Intended Audience :: Developers",
